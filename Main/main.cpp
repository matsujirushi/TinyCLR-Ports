// Copyright GHI Electronics, LLC
//
// Licensed under the Apache License, Version 2.0 (the "License");
// you may not use this file except in compliance with the License.
// You may obtain a copy of the License at
//
//     http://www.apache.org/licenses/LICENSE-2.0
//
// Unless required by applicable law or agreed to in writing, software
// distributed under the License is distributed on an "AS IS" BASIS,
// WITHOUT WARRANTIES OR CONDITIONS OF ANY KIND, either express or implied.
// See the License for the specific language governing permissions and
// limitations under the License.

#include <TinyCLR.h>
#include <Device.h>

#define TARGET(a) CONCAT(DEVICE_TARGET, a)

const TinyCLR_Api_Provider* apiProvider;

void OnSoftReset(const TinyCLR_Api_Provider* apiProvider) {
#ifdef INCLUDE_ADC
    apiProvider->Add(apiProvider, TARGET(_Adc_GetApi)());
    apiProvider->SetDefaultSelector(apiProvider, TinyCLR_Api_Type::AdcProvider, TARGET(_Adc_GetApi)()->Name);
#endif

#ifdef INCLUDE_DAC
    apiProvider->Add(apiProvider, TARGET(_Dac_GetApi)());
    apiProvider->SetDefaultSelector(apiProvider, TinyCLR_Api_Type::DacProvider, TARGET(_Dac_GetApi)()->Name);
#endif

#ifdef INCLUDE_DISPLAY
    apiProvider->Add(apiProvider, TARGET(_Display_GetApi)());
    apiProvider->SetDefaultSelector(apiProvider, TinyCLR_Api_Type::DisplayProvider, TARGET(_Display_GetApi)()->Name);
#endif

#ifdef INCLUDE_GPIO
    apiProvider->Add(apiProvider, TARGET(_Gpio_GetApi)());
    apiProvider->SetDefaultSelector(apiProvider, TinyCLR_Api_Type::GpioProvider, TARGET(_Gpio_GetApi)()->Name);
#endif

#ifdef INCLUDE_I2C
    apiProvider->Add(apiProvider, TARGET(_I2c_GetApi)());
#endif

#ifdef INCLUDE_PWM
    apiProvider->Add(apiProvider, TARGET(_Pwm_GetApi)());
#endif

#ifdef INCLUDE_SPI
    apiProvider->Add(apiProvider, TARGET(_Spi_GetApi)());
#endif

#ifdef INCLUDE_UART
    apiProvider->Add(apiProvider, TARGET(_Uart_GetApi)());
#endif

#ifdef INCLUDE_USBCLIENT
    apiProvider->Add(apiProvider, TARGET(_UsbClient_GetApi)());
#endif

<<<<<<< HEAD
#ifdef INCLUDE_CAN
    apiProvider->Add(apiProvider, TARGET(_Can_GetApi)());
    apiProvider->SetDefaultSelector(apiProvider, TinyCLR_Api_Type::CanProvider, TARGET(_Can_GetApi)()->Name);
#endif
=======
    ::apiProvider = apiProvider;
>>>>>>> 31572f01
}

int main() {
    TARGET(_Startup_Initialize)();


    uint8_t* heapStart;
    size_t heapLength;

    TARGET(_Startup_GetHeap)(heapStart, heapLength);
    TinyCLR_Startup_AddHeapRegion(heapStart, heapLength);


    const TinyCLR_Api_Info* debuggerApi;
    size_t debuggerIndex;

    TARGET(_Startup_GetDebugger)(debuggerApi, debuggerIndex);
    TinyCLR_Startup_SetDebugger(debuggerApi, debuggerIndex);


    TinyCLR_Startup_SetDeviceInformation(DEVICE_NAME, DEVICE_MANUFACTURER, DEVICE_VERSION);

    TinyCLR_Startup_SetRequiredProviders(TARGET(_Deployment_GetApi)(), TARGET(_Interrupt_GetApi)(), TARGET(_Power_GetApi)(), TARGET(_Time_GetApi)());


    auto runApp = true;

    TARGET(_Startup_GetRunApp)(runApp);
    TinyCLR_Startup_Start(&OnSoftReset, runApp);

    return 0;
}<|MERGE_RESOLUTION|>--- conflicted
+++ resolved
@@ -60,14 +60,12 @@
     apiProvider->Add(apiProvider, TARGET(_UsbClient_GetApi)());
 #endif
 
-<<<<<<< HEAD
 #ifdef INCLUDE_CAN
     apiProvider->Add(apiProvider, TARGET(_Can_GetApi)());
     apiProvider->SetDefaultSelector(apiProvider, TinyCLR_Api_Type::CanProvider, TARGET(_Can_GetApi)()->Name);
 #endif
-=======
+
     ::apiProvider = apiProvider;
->>>>>>> 31572f01
 }
 
 int main() {

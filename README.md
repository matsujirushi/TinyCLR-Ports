# TinyCLR Ports
<<<<<<< HEAD
This repository hosts ports of TinyCLR to many different devices. For information on porting TinyCLR to your device or building a firmware for an existing port, see http://docs.ghielectronics.com/software/tinyclr/porting/intro.html.
=======
This repository hosts ports of TinyCLR to many different devices. For information on porting TinyCLR to your device or building a firmware for an existing port, see https://docs.ghielectronics.com/software/tinyclr/porting/intro.html.
>>>>>>> 81434b31

Some targets and devices are maintained by GHI Electronics while others are maintained by community contributions. Right now, the below devices and targets are officially supported and maintained by us: 

## Devices
- FEZCLR
- G30
- G80
- G120
- G400
- Cerb
- EMX
- EmbeddedMaster
- USBizi

## Targets
- STM32F4xx
- STM32F7xx
- LPC177x_LPC178x
- LPC23xx_LPC24xx
- AT91SAM9Rx64
- AT91SAM9X35

# Contributing
In order to contribute to TinyCLR, you must sign a [GHI Electronics Contribution License Agreement (CLA)](http://files.ghielectronics.com/downloads/Documents/GHI%20Electronics%20Contribution%20License%20Agreement.pdf) before we can accept any pull request from you. This only needs to be done once for any project from GHI Electronics. You can read more about CLAs on their [wikipedia page](http://en.wikipedia.org/wiki/Contributor_License_Agreement).

If we don't have a CLA on file for you when you make your pull request, we'll ask you to do so. Just download the above file, sign it or have your employer do so if required, upload the signed copy, then send it to us at `clas at ghielectronics dot com`. Once we receive and verify it, we can then review and potentially accept your pull request.<|MERGE_RESOLUTION|>--- conflicted
+++ resolved
@@ -1,9 +1,5 @@
 # TinyCLR Ports
-<<<<<<< HEAD
-This repository hosts ports of TinyCLR to many different devices. For information on porting TinyCLR to your device or building a firmware for an existing port, see http://docs.ghielectronics.com/software/tinyclr/porting/intro.html.
-=======
 This repository hosts ports of TinyCLR to many different devices. For information on porting TinyCLR to your device or building a firmware for an existing port, see https://docs.ghielectronics.com/software/tinyclr/porting/intro.html.
->>>>>>> 81434b31
 
 Some targets and devices are maintained by GHI Electronics while others are maintained by community contributions. Right now, the below devices and targets are officially supported and maintained by us: 
 
